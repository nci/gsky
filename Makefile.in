--- conflicted
+++ resolved
@@ -47,13 +47,9 @@
 	install -m 644 $(srcdir)/data_unavailable.png $(datarootdir)
 	for f in $(srcdir)/templates/* ; do install -m 644 $$f $(datarootdir)/gsky/templates ; done
 	cp -rp $(srcdir)/static/* $(datarootdir)/gsky/static
-	for f in $(srcdir)/mas/db/*.sql ; do install -m 644 $$f $(datarootdir)/mas ; done
+	for f in $(srcdir)/mas/db/*.sql $(srcdir)/mas/api/*.sql ; do install -m 644 $$f $(datarootdir)/mas ; done
 	for f in $(srcdir)/mas/db/*.sh ; do install -m 755 $$f $(datarootdir)/mas ; done
-<<<<<<< HEAD
-	cp $(srcdir)/crawl/crawl_pipeline.sh $(sbindir)/gsky-crawl_pipeline.sh
-=======
 	install -m 755 $(srcdir)/crawl/crawl_pipeline.sh $(sbindir)/gsky-crawl_pipeline.sh
->>>>>>> cce90a63
 
 clean: pkg-config
 	go clean -i ./...
