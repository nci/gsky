--- conflicted
+++ resolved
@@ -4,16 +4,12 @@
 shard=$1
 gpath=$2
 
-<<<<<<< HEAD
-(cd "$here" && runuser postgres -c 'psql -v ON_ERROR_STOP=1 -A -t -q -d mas' <<EOD
+(cd "$here" && psql -v ON_ERROR_STOP=1 -A -t -q -d mas <<EOD
 select true from ${shard}.paths limit 1;
 EOD
 ) && echo "Shard '${shard}' existed. Skipping shard creation." && exit 0
 
-(cd "$here" && runuser postgres -c 'psql -v ON_ERROR_STOP=1 -A -t -q -d mas' <<EOD
-=======
 (cd "$here" && psql -v ON_ERROR_STOP=1 -A -t -q -d mas <<EOD
->>>>>>> 9a81edfe
 
 set role mas;
 create schema if not exists ${shard};
