--- conflicted
+++ resolved
@@ -227,9 +227,6 @@
 	return dateGen[name](start, end, stepMins)
 }
 
-<<<<<<< HEAD
-// LoadConfigFile marshall the config.json document returning an
-=======
 func LoadAllConfigFiles(rootDir string) (map[string]*Config, error) {
 	configMap := make(map[string]*Config)
 	err := filepath.Walk(rootDir, func(path string, info os.FileInfo, err error) error { 
@@ -260,7 +257,6 @@
 }
 
 // LoadConfigFile marshalls the config.json document returning an
->>>>>>> 5568a771
 // instance of a Config variable containing all the values
 func (config *Config) LoadConfigFile(configFile string) error {
 	*config = Config{}
