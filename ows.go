package main

/* ows is a web server implementing the WMS, WCS and WPS protocols
   to serve geospatial data. This server is intended to be
   consumed directly by users and exposes a series of
   functionalities through the GetCapabilities.xml document.
   Configuration of the server is specified in the config.json
   file where features such as layers or color scales can be
   defined.
   This server depends on two other services to operate: the
   index server which registers the files involved in one operation
   and the warp server which performs the actual rendering of
   a tile. */

import (
	"context"
	"encoding/json"
	"flag"
	"fmt"
	"io"
	"io/ioutil"
	"log"
	"math"
	"math/rand"
	"net/http"
	"net/url"
	"os"
	"regexp"
	"runtime"
	"strings"
	"time"

	proc "github.com/nci/gsky/processor"
	"github.com/nci/gsky/utils"

	_ "net/http/pprof"

	geo "github.com/nci/geometry"
)

// Global variable to hold the values specified
// on the config.json document.
var configMap map[string]*utils.Config

var (
<<<<<<< HEAD
	port           = flag.Int("p", 8080, "Server listening port.")
	validateConfig = flag.Bool("check_conf", false, "Validate server config files.")
	verbose        = flag.Bool("v", false, "Verbose mode for more server outputs.")
=======
	port            = flag.Int("p", 8080, "Server listening port.")
	serverDataDir   = flag.String("data_dir", utils.DataDir, "Server data directory.")
	serverConfigDir = flag.String("conf_dir", utils.EtcDir, "Server config directory.")
	validateConfig  = flag.Bool("check_conf", false, "Validate server config files.")
>>>>>>> 375aafda
)

var reWMSMap map[string]*regexp.Regexp
var reWCSMap map[string]*regexp.Regexp
var reWPSMap map[string]*regexp.Regexp

var (
	Error *log.Logger
	Info  *log.Logger
)

// init initialises the Error logger, checks
// required files are in place  and sets Config struct.
// This is the first function to be called in main.
func init() {
	rand.Seed(time.Now().UnixNano())

	Error = log.New(os.Stderr, "OWS: ", log.Ldate|log.Ltime|log.Lshortfile)
	Info = log.New(os.Stdout, "OWS: ", log.Ldate|log.Ltime|log.Lshortfile)

	flag.Parse()

	utils.DataDir = *serverDataDir
	utils.EtcDir = *serverConfigDir

	filePaths := []string{
		utils.DataDir + "/static/index.html",
		utils.DataDir + "/templates/WMS_GetCapabilities.tpl",
		utils.DataDir + "/templates/WMS_DescribeLayer.tpl",
		utils.DataDir + "/templates/WMS_ServiceException.tpl",
		utils.DataDir + "/templates/WPS_DescribeProcess.tpl",
		utils.DataDir + "/templates/WPS_Execute.tpl",
		utils.DataDir + "/templates/WPS_GetCapabilities.tpl",
		utils.DataDir + "/templates/WCS_GetCapabilities.tpl",
		utils.DataDir + "/templates/WCS_DescribeCoverage.tpl"}

	for _, filePath := range filePaths {
		if _, err := os.Stat(filePath); os.IsNotExist(err) {
			panic(err)
		}
	}

	confMap, err := utils.LoadAllConfigFiles(utils.EtcDir)
	if err != nil {
		Error.Printf("Error in loading config files: %v\n", err)
		panic(err)
	}

	if *validateConfig {
		os.Exit(0)
	}

	configMap = confMap

	utils.WatchConfig(Info, Error, &configMap)

	reWMSMap = utils.CompileWMSRegexMap()
	reWCSMap = utils.CompileWCSRegexMap()
	reWPSMap = utils.CompileWPSRegexMap()

}

func serveWMS(ctx context.Context, params utils.WMSParams, conf *utils.Config, reqURL string, w http.ResponseWriter) {

	if params.Request == nil {
		http.Error(w, "Malformed WMS, a Request field needs to be specified", 400)
		return
	}

	switch *params.Request {
	case "GetCapabilities":
		if params.Version != nil && !utils.CheckWMSVersion(*params.Version) {
			http.Error(w, fmt.Sprintf("This server can only accept WMS requests compliant with version 1.1.1 and 1.3.0: %s", reqURL), 400)
			return
		}

		err := utils.ExecuteWriteTemplateFile(w, conf,
			utils.DataDir+"/templates/WMS_GetCapabilities.tpl")
		if err != nil {
			http.Error(w, err.Error(), 500)
		}
	case "GetFeatureInfo":
		x, y, err := utils.GetCoordinates(params)
		if err != nil {
			Error.Printf("%s\n", err)
			http.Error(w, fmt.Sprintf("Malformed WMS GetFeatureInfo request: %v", err), 400)
			return
		}
		resp := fmt.Sprintf(`{"type":"FeatureCollection","totalFeatures":"unknown","features":[{"type":"Feature","id":"","geometry":null,"properties":{"x":%f, "y":%f}}],"crs":null}`, x, y)
		w.Write([]byte(resp))

	case "DescribeLayer":
		idx, err := utils.GetLayerIndex(params, conf)
		if err != nil {
			Error.Printf("%s\n", err)
			http.Error(w, fmt.Sprintf("Malformed WMS DescribeLayer request: %v", err), 400)
			return
		}

		err = utils.ExecuteWriteTemplateFile(w, conf.Layers[idx],
			utils.DataDir+"/templates/WMS_DescribeLayer.tpl")
		if err != nil {
			http.Error(w, err.Error(), 500)
		}

	case "GetMap":
		if params.Version == nil || !utils.CheckWMSVersion(*params.Version) {
			http.Error(w, fmt.Sprintf("This server can only accept WMS requests compliant with version 1.1.1 and 1.3.0: %s", reqURL), 400)
			return
		}

		idx, err := utils.GetLayerIndex(params, conf)
		if err != nil {
			Error.Printf("%s\n", err)
			http.Error(w, fmt.Sprintf("Malformed WMS GetMap request: %v", err), 400)
			return
		}
		if params.Time == nil {
			currentTime, err := time.Parse(utils.ISOFormat, conf.Layers[idx].Dates[len(conf.Layers[idx].Dates)-1])
			if err != nil {
				http.Error(w, fmt.Sprintf("Cannot find a valid date to proceed with the request: %s", reqURL), 400)
				return
			}
			params.Time = &currentTime
		}
		if params.CRS == nil {
			http.Error(w, fmt.Sprintf("Request %s should contain a valid ISO 'crs/srs' parameter.", reqURL), 400)
			return
		}
		if len(params.BBox) != 4 {
			http.Error(w, fmt.Sprintf("Request %s should contain a valid 'bbox' parameter.", reqURL), 400)
			return
		}
		if params.Height == nil || params.Width == nil {
			http.Error(w, fmt.Sprintf("Request %s should contain valid 'width' and 'height' parameters.", reqURL), 400)
			return
		}

		if strings.ToUpper(*params.CRS) == "EPSG:4326" && *params.Version == "1.3.0" {
			params.BBox = []float64{params.BBox[1], params.BBox[0], params.BBox[3], params.BBox[2]}
		}

		if strings.ToUpper(*params.CRS) == "CRS:84" && *params.Version == "1.3.0" {
			*params.CRS = "EPSG:4326"
		}

		var endTime *time.Time
		if conf.Layers[idx].Accum == true {
			step := time.Minute * time.Duration(60*24*conf.Layers[idx].StepDays+60*conf.Layers[idx].StepHours+conf.Layers[idx].StepMinutes)
			eT := params.Time.Add(step)
			endTime = &eT
		}

		xRes := (params.BBox[2] - params.BBox[0]) / float64(*params.Width)
		if conf.Layers[idx].ZoomLimit != 0.0 && xRes > conf.Layers[idx].ZoomLimit {
			out, err := utils.GetEmptyTile(utils.DataDir+"/zoom.png", *params.Height, *params.Width)
			if err != nil {
				Info.Printf("Error in the utils.GetEmptyTile(zoom.png): %v\n", err)
				http.Error(w, err.Error(), 500)
				return
			}
			w.Write(out)
			return
		}

		geoReq := &proc.GeoTileRequest{ConfigPayLoad: proc.ConfigPayLoad{NameSpaces: conf.Layers[idx].RGBProducts,
			Mask:    conf.Layers[idx].Mask,
			Palette: conf.Layers[idx].Palette,
			ScaleParams: proc.ScaleParams{Offset: conf.Layers[idx].OffsetValue,
				Scale: conf.Layers[idx].ScaleValue,
				Clip:  conf.Layers[idx].ClipValue,
			},
			ZoomLimit:       conf.Layers[idx].ZoomLimit,
			PolygonSegments: conf.Layers[idx].WmsPolygonSegments,
			Timeout:         conf.Layers[idx].WmsTimeout,
			GrpcConcLimit:   conf.Layers[idx].GrpcWmsConcPerNode,
		},
			Collection: conf.Layers[idx].DataSource,
			CRS:        *params.CRS,
			BBox:       params.BBox,
			Height:     *params.Height,
			Width:      *params.Width,
			StartTime:  params.Time,
			EndTime:    endTime,
		}

		ctx, ctxCancel := context.WithCancel(ctx)
		defer ctxCancel()
		errChan := make(chan error)
		tp := proc.InitTilePipeline(ctx, conf.ServiceConfig.MASAddress, conf.ServiceConfig.WorkerNodes, conf.Layers[idx].MaxGrpcRecvMsgSize, conf.Layers[idx].WmsPolygonShardConcLimit, errChan)
		select {
		case res := <-tp.Process(geoReq):
			scaleParams := utils.ScaleParams{Offset: geoReq.ScaleParams.Offset,
				Scale: geoReq.ScaleParams.Scale,
				Clip:  geoReq.ScaleParams.Clip,
			}

			norm, err := utils.Scale(res, scaleParams)
			if err != nil {
				Info.Printf("Error in the utils.Scale: %v\n", err)
				http.Error(w, err.Error(), 500)
				return
			}

			if norm[0].Width == 0 || norm[0].Height == 0 {
				out, err := utils.GetEmptyTile(utils.DataDir+"/data_unavailable.png", *params.Height, *params.Width)
				if err != nil {
					Info.Printf("Error in the utils.GetEmptyTile(data_unavailable.png): %v\n", err)
					http.Error(w, err.Error(), 500)
				} else {
					w.Write(out)
				}
				return
			}

			out, err := utils.EncodePNG(norm, conf.Layers[idx].Palette)
			if err != nil {
				Info.Printf("Error in the utils.EncodePNG: %v\n", err)
				http.Error(w, err.Error(), 500)
				return
			}
			w.Write(out)
		case err := <-errChan:
			Info.Printf("Error in the pipeline: %v\n", err)
			http.Error(w, err.Error(), 500)
		case <-ctx.Done():
			Error.Printf("Context cancelled with message: %v\n", ctx.Err())
			http.Error(w, ctx.Err().Error(), 500)
		}
		return

	case "GetLegendGraphic":
		idx, err := utils.GetLayerIndex(params, conf)
		if err != nil {
			Error.Printf("%s\n", err)
			if len(params.Layers) > 0 {
				utils.ExecuteWriteTemplateFile(w, params.Layers[0],
					utils.DataDir+"/templates/WMS_ServiceException.tpl")
			} else {
				http.Error(w, err.Error(), 400)
			}
			return
		}

		b, err := ioutil.ReadFile(conf.Layers[idx].LegendPath)
		if err != nil {
			Error.Printf("Error reading legend image: %v, %v\n", conf.Layers[idx].LegendPath, err)
			http.Error(w, "Legend graphics not found", 500)
			return
		}
		w.Write(b)

	default:
		http.Error(w, fmt.Sprintf("%s not recognised.", *params.Request), 400)
	}

}

func serveWCS(ctx context.Context, params utils.WCSParams, conf *utils.Config, reqURL string, w http.ResponseWriter, query map[string][]string) {
	if params.Request == nil {
		http.Error(w, "Malformed WCS, a Request field needs to be specified", 400)
	}

	switch *params.Request {
	case "GetCapabilities":
		if params.Version != nil && !utils.CheckWCSVersion(*params.Version) {
			http.Error(w, fmt.Sprintf("This server can only accept WCS requests compliant with version 1.0.0: %s", reqURL), 400)
			return
		}

		// TODO this might be solved copying the Layer slice
		newConf := *conf
		newConf.Layers = make([]utils.Layer, len(newConf.Layers))
		for i, layer := range conf.Layers {
			newConf.Layers[i] = layer
			newConf.Layers[i].Dates = []string{newConf.Layers[i].Dates[0], newConf.Layers[i].Dates[len(newConf.Layers[i].Dates)-1]}
		}

		err := utils.ExecuteWriteTemplateFile(w, &newConf, utils.DataDir+"/templates/WCS_GetCapabilities.tpl")
		if err != nil {
			http.Error(w, err.Error(), 500)
		}

	case "DescribeCoverage":
		idx, err := utils.GetCoverageIndex(params, conf)
		if err != nil {
			Info.Printf("Error in the pipeline: %v\n", err)
			http.Error(w, fmt.Sprintf("Malformed WMS DescribeCoverage request: %v", err), 400)
			return
		}

		err = utils.ExecuteWriteTemplateFile(w, conf.Layers[idx], utils.DataDir+"/templates/WCS_DescribeCoverage.tpl")
		if err != nil {
			http.Error(w, err.Error(), 500)
		}

	case "GetCoverage":
		if params.Version == nil || !utils.CheckWCSVersion(*params.Version) {
			http.Error(w, fmt.Sprintf("This server can only accept WCS requests compliant with version 1.0.0: %s", reqURL), 400)
			return
		}

		idx, err := utils.GetCoverageIndex(params, conf)
		if err != nil {
			http.Error(w, fmt.Sprintf("%v: %s", err, reqURL), 400)
			return
		}

		if params.Time == nil {
			currentTime, err := time.Parse(utils.ISOFormat, conf.Layers[idx].Dates[len(conf.Layers[idx].Dates)-1])
			if err != nil {
				http.Error(w, fmt.Sprintf("Cannot find a valid date to proceed with the request: %s", reqURL), 400)
				return
			}
			params.Time = &currentTime
		}
		if params.CRS == nil {
			http.Error(w, fmt.Sprintf("Request %s should contain a valid ISO 'crs/srs' parameter.", reqURL), 400)
			return
		}
		if len(params.BBox) != 4 {
			http.Error(w, fmt.Sprintf("Request %s should contain a valid 'bbox' parameter.", reqURL), 400)
			return
		}
		if params.Height == nil || params.Width == nil {
			http.Error(w, fmt.Sprintf("Request %s should contain valid 'width' and 'height' parameters.", reqURL), 400)
			return
		}
		if params.Format == nil {
			http.Error(w, fmt.Sprintf("Unsupported encoding format"), 400)
			return
		}

		var endTime *time.Time
		if conf.Layers[idx].Accum == true {
			step := time.Minute * time.Duration(60*24*conf.Layers[idx].StepDays+60*conf.Layers[idx].StepHours+conf.Layers[idx].StepMinutes)
			eT := params.Time.Add(step)
			endTime = &eT
		}

		maxXTileSize := 1024
		maxYTileSize := 1024
		checkpointThreshold := 300
		minTilesPerWorker := 5

		var wcsWorkerNodes []string
		workerTileRequests := [][]*proc.GeoTileRequest{}

		_, isWorker := query["wbbox"]

		getGeoTileRequest := func(width int, height int, bbox []float64, offX int, offY int) *proc.GeoTileRequest {
			geoReq := &proc.GeoTileRequest{ConfigPayLoad: proc.ConfigPayLoad{NameSpaces: conf.Layers[idx].RGBProducts,
				Mask:    conf.Layers[idx].Mask,
				Palette: conf.Layers[idx].Palette,
				ScaleParams: proc.ScaleParams{Offset: conf.Layers[idx].OffsetValue,
					Scale: conf.Layers[idx].ScaleValue,
					Clip:  conf.Layers[idx].ClipValue,
				},
				ZoomLimit:       0.0,
				PolygonSegments: conf.Layers[idx].WcsPolygonSegments,
				Timeout:         conf.Layers[idx].WcsTimeout,
				GrpcConcLimit:   conf.Layers[idx].GrpcWcsConcPerNode,
			},
				Collection: conf.Layers[idx].DataSource,
				CRS:        *params.CRS,
				BBox:       bbox,
				Height:     height,
				Width:      width,
				StartTime:  params.Time,
				EndTime:    endTime,
				OffX:       offX,
				OffY:       offY,
			}

			return geoReq
		}

		ctx, ctxCancel := context.WithCancel(ctx)
		defer ctxCancel()
		errChan := make(chan error)

		epsg, err := utils.ExtractEPSGCode(*params.CRS)
		if err != nil {
			http.Error(w, fmt.Sprintf("Invalid CRS code", *params.CRS), 400)
			return
		}

		if *params.Width <= 0 || *params.Height <= 0 {
			if isWorker {
				msg := "WCS: worker width or height negative"
				Info.Printf(msg)
				http.Error(w, msg, 500)
				return
			}

			geoReq := getGeoTileRequest(0, 0, params.BBox, 0, 0)
			maxWidth, maxHeight, err := proc.ComputeReprojectionExtent(ctx, geoReq, conf.ServiceConfig.MASAddress, conf.ServiceConfig.WorkerNodes, epsg, params.BBox, *verbose)
			Info.Printf("WCS: Output image size: width=%v, height=%v", maxWidth, maxHeight)
			if maxWidth > 0 && maxHeight > 0 {
				*params.Width = maxWidth
				*params.Height = maxHeight

				rex := regexp.MustCompile(`(?i)&width\s*=\s*[-+]?[0-9]+`)
				reqURL = rex.ReplaceAllString(reqURL, ``)

				rex = regexp.MustCompile(`(?i)&height\s*=\s*[-+]?[0-9]+`)
				reqURL = rex.ReplaceAllString(reqURL, ``)

				reqURL += fmt.Sprintf("&width=%d&height=%d", maxWidth, maxHeight)
			} else {
				errMsg := "WCS: failed to compute output extent"
				Info.Printf(errMsg, err)
				http.Error(w, errMsg, 500)
				return
			}

		}

		if !isWorker {
			if *params.Width > maxXTileSize || *params.Height > maxYTileSize {
				tmpTileRequests := []*proc.GeoTileRequest{}
				xRes := (params.BBox[2] - params.BBox[0]) / float64(*params.Width)
				yRes := (params.BBox[3] - params.BBox[1]) / float64(*params.Height)

				for y := 0; y < *params.Height; y += maxYTileSize {
					for x := 0; x < *params.Width; x += maxXTileSize {
						yMin := params.BBox[1] + float64(y)*yRes
						yMax := math.Min(params.BBox[1]+float64(y+maxYTileSize)*yRes, params.BBox[3])
						xMin := params.BBox[0] + float64(x)*xRes
						xMax := math.Min(params.BBox[0]+float64(x+maxXTileSize)*xRes, params.BBox[2])

						tileXSize := int(.5 + (xMax-xMin)/xRes)
						tileYSize := int(.5 + (yMax-yMin)/yRes)

						geoReq := getGeoTileRequest(tileXSize, tileYSize, []float64{xMin, yMin, xMax, yMax}, x, *params.Height-y-tileYSize)
						tmpTileRequests = append(tmpTileRequests, geoReq)
					}
				}

				for iw, worker := range conf.ServiceConfig.OWSClusterNodes {
					parsedUrl, err := url.Parse(worker)
					if err != nil {
						if *verbose {
							Info.Printf("WCS: invalid worker hostname %v, (%v of %v)\n", worker, iw, len(conf.ServiceConfig.OWSClusterNodes))
						}
						continue
					}

					if parsedUrl.Host == conf.ServiceConfig.OWSHostname {
						if *verbose {
							Info.Printf("WCS: skipping worker whose hostname == OWSHostName %v, (%v of %v)\n", worker, iw, len(conf.ServiceConfig.OWSClusterNodes))
						}
						continue
					}
					wcsWorkerNodes = append(wcsWorkerNodes, worker)
				}

				nWorkers := len(wcsWorkerNodes) + 1
				tilesPerWorker := int(math.Round(float64(len(tmpTileRequests)) / float64(nWorkers)))
				if tilesPerWorker < minTilesPerWorker {
					tilesPerWorker = minTilesPerWorker
				}

				isLastWorker := false
				for i := 0; i < nWorkers; i++ {
					iBgn := i * tilesPerWorker
					iEnd := iBgn + tilesPerWorker
					if iEnd > len(tmpTileRequests) {
						iEnd = len(tmpTileRequests)
						isLastWorker = true
					}

					workerTileRequests = append(workerTileRequests, tmpTileRequests[iBgn:iEnd])
					if isLastWorker {
						break
					}
				}

			} else {
				geoReq := getGeoTileRequest(*params.Width, *params.Height, params.BBox, 0, 0)
				workerTileRequests = append(workerTileRequests, []*proc.GeoTileRequest{geoReq})
			}
		} else {
			for _, qParams := range []string{"wwidth", "wheight", "woffx", "woffy"} {
				if len(query[qParams]) != len(query["wbbox"]) {
					http.Error(w, fmt.Sprintf("worker parameter %v has different length from wbbox: %v", qParams, reqURL), 400)
					return
				}
			}

			workerBbox := query["wbbox"]
			workerWidth := query["wwidth"]
			workerHeight := query["wheight"]
			workerOffX := query["woffx"]
			workerOffY := query["woffy"]

			wParams := make(map[string][]string)
			wParams["bbox"] = []string{""}
			wParams["width"] = []string{""}
			wParams["height"] = []string{""}
			wParams["x"] = []string{""}
			wParams["y"] = []string{""}

			tmpTileRequests := []*proc.GeoTileRequest{}
			for iw, bbox := range workerBbox {
				wParams["bbox"][0] = bbox
				wParams["width"][0] = workerWidth[iw]
				wParams["height"][0] = workerHeight[iw]
				wParams["x"][0] = workerOffX[iw]
				wParams["y"][0] = workerOffY[iw]

				workerParams, err := utils.WMSParamsChecker(wParams, reWMSMap)
				if err != nil {
					http.Error(w, fmt.Sprintf("worker parameter error: %v", err), 400)
					return
				}

				geoReq := getGeoTileRequest(*workerParams.Width, *workerParams.Height, workerParams.BBox, *workerParams.X, *workerParams.Y)
				tmpTileRequests = append(tmpTileRequests, geoReq)
			}

			workerTileRequests = append(workerTileRequests, tmpTileRequests)
		}

		hDstDS := utils.GetDummyGDALDatasetH()
		var masterTempFile string

		tempFileGeoReq := make(map[string][]*proc.GeoTileRequest)

		workerErrChan := make(chan error)
		workerDoneChan := make(chan string, len(workerTileRequests)-1)

		if !isWorker && len(workerTileRequests) > 1 {
			for iw := 1; iw < len(workerTileRequests); iw++ {
				workerHostName := wcsWorkerNodes[iw-1]
				queryUrl := workerHostName + reqURL
				for _, geoReq := range workerTileRequests[iw] {
					paramStr := fmt.Sprintf("&wbbox=%f,%f,%f,%f&wwidth=%d&wheight=%d&woffx=%d&woffy=%d",
						geoReq.BBox[0], geoReq.BBox[1], geoReq.BBox[2], geoReq.BBox[3], geoReq.Width, geoReq.Height, geoReq.OffX, geoReq.OffY)

					queryUrl += paramStr
				}

				if *verbose {
					Info.Printf("WCS worker (%v of %v): %v\n", iw, len(workerTileRequests)-1, queryUrl)
				}

				trans := &http.Transport{}
				req, err := http.NewRequest("GET", queryUrl, nil)
				if err != nil {
					errMsg := fmt.Sprintf("WCS: worker NewRequest error: %v", err)
					Info.Printf(errMsg)
					http.Error(w, errMsg, 500)
					return
				}
				defer trans.CancelRequest(req)

				tempFileHandle, err := ioutil.TempFile(conf.ServiceConfig.TempDir, "worker_raster_")
				if err != nil {
					errMsg := fmt.Sprintf("WCS: failed to create raster temp file for WCS worker: %v", err)
					Info.Printf(errMsg)
					http.Error(w, errMsg, 500)
					return
				}
				tempFileHandle.Close()
				defer os.Remove(tempFileHandle.Name())
				tempFileGeoReq[tempFileHandle.Name()] = workerTileRequests[iw]

				go func(req *http.Request, transport *http.Transport, tempFileName string) {
					client := &http.Client{Transport: transport}

					resp, err := client.Do(req)
					if err != nil {
						workerErrChan <- fmt.Errorf("WCS: worker error: %v", err)
						return
					}
					defer resp.Body.Close()

					tempFileHandle, err := os.Create(tempFileName)
					if err != nil {
						workerErrChan <- fmt.Errorf("failed to open raster temp file for WCS worker: %v\n", err)
						return
					}
					defer tempFileHandle.Close()

					_, err = io.Copy(tempFileHandle, resp.Body)
					if err != nil {
						tempFileHandle.Close()
						workerErrChan <- fmt.Errorf("WCS: worker error in io.Copy(): %v", err)
						return
					}

					workerDoneChan <- tempFileName
				}(req, trans, tempFileHandle.Name())
			}
		}

		geot := utils.BBox2Geot(*params.Width, *params.Height, params.BBox)

		driverFormat := *params.Format
		if isWorker {
			driverFormat = "geotiff"
		}

		isInit := false

		tp := proc.InitTilePipeline(ctx, conf.ServiceConfig.MASAddress, conf.ServiceConfig.WorkerNodes, conf.Layers[idx].MaxGrpcRecvMsgSize, conf.Layers[idx].WcsPolygonShardConcLimit, errChan)
		for ir, geoReq := range workerTileRequests[0] {
			if *verbose {
				Info.Printf("WCS: processing tile (%d of %d): xOff:%v, yOff:%v, width:%v, height:%v", ir+1, len(workerTileRequests[0]), geoReq.OffX, geoReq.OffY, geoReq.Width, geoReq.Height)
			}

			select {
			case res := <-tp.Process(geoReq):
				if !isInit {
					hDstDS, masterTempFile, err = utils.EncodeGdalOpen(conf.ServiceConfig.TempDir, 1024, 256, driverFormat, geot, epsg, res, *params.Width, *params.Height, len(conf.Layers[idx].RGBProducts))
					defer os.Remove(masterTempFile)
					if err != nil {
						errMsg := fmt.Sprintf("EncodeGdalOpen() failed: %v", err)
						Info.Printf(errMsg)
						http.Error(w, errMsg, 500)
						return
					}
					isInit = true
				}

				err := utils.EncodeGdal(hDstDS, res, geoReq.OffX, geoReq.OffY)
				if err != nil {
					Info.Printf("Error in the utils.EncodeGdal: %v\n", err)
					http.Error(w, err.Error(), 500)
					return
				}

			case err := <-errChan:
				Info.Printf("WCS: error in the pipeline: %v\n", err)
				http.Error(w, err.Error(), 500)
				return
			case err := <-workerErrChan:
				Info.Printf("WCS worker error: %v\n", err)
				http.Error(w, err.Error(), 500)
				return
			case <-ctx.Done():
				Error.Printf("Context cancelled with message: %v\n", ctx.Err())
				http.Error(w, ctx.Err().Error(), 500)
				return
			}

			if (ir+1)%checkpointThreshold == 0 {
				hDstDS, err = utils.EncodeGdalFlush(hDstDS, masterTempFile, driverFormat)
				if err != nil {
					Info.Printf("Error in the pipeline: %v\n", err)
					http.Error(w, err.Error(), 500)
				}
				runtime.GC()
			}
		}

		if !isWorker && len(workerTileRequests) > 1 {
			nWorkerDone := 0
			allWorkerDone := false
			for {
				select {
				case workerTempFileName := <-workerDoneChan:
					offX := make([]int, len(tempFileGeoReq[workerTempFileName]))
					offY := make([]int, len(offX))
					width := make([]int, len(offX))
					height := make([]int, len(offX))

					for ig, geoReq := range tempFileGeoReq[workerTempFileName] {
						offX[ig] = geoReq.OffX
						offY[ig] = geoReq.OffY
						width[ig] = geoReq.Width
						height[ig] = geoReq.Height
					}

					var t0 time.Time
					if *verbose {
						t0 = time.Now()
					}
					err := utils.EncodeGdalMerge(ctx, hDstDS, "geotiff", workerTempFileName, width, height, offX, offY)
					if err != nil {
						utils.EncodeGdalClose(hDstDS)
						Info.Printf("%v\n", err)
						http.Error(w, err.Error(), 500)
						return
					}
					os.Remove(workerTempFileName)
					nWorkerDone++

					if *verbose {
						t1 := time.Since(t0)
						Info.Printf("WCS: merge %v to %v done (%v of %v), time: %v", workerTempFileName, masterTempFile, nWorkerDone, len(workerTileRequests)-1, t1)
					}

					if nWorkerDone == len(workerTileRequests)-1 {
						allWorkerDone = true
					}
				case err := <-workerErrChan:
					utils.EncodeGdalClose(hDstDS)
					Info.Printf("%v\n", err)
					http.Error(w, err.Error(), 500)
					return
				case <-ctx.Done():
					utils.EncodeGdalClose(hDstDS)
					Error.Printf("Context cancelled with message: %v\n", ctx.Err())
					http.Error(w, ctx.Err().Error(), 500)
					return
				}

				if allWorkerDone {
					break
				}
			}
		}

		utils.EncodeGdalClose(hDstDS)

		fileExt := "wcs"
		contentType := "application/wcs"
		switch strings.ToLower(*params.Format) {
		case "geotiff":
			fileExt = "tiff"
			contentType = "application/geotiff"
		case "netcdf":
			fileExt = "nc"
			contentType = "application/netcdf"
		}
		ISOFormat := "2006-01-02T15:04:05.000Z"
		fileNameDateTime := params.Time.Format(ISOFormat)

		var re = regexp.MustCompile(`[^a-zA-Z0-9\-_\s]`)
		fileNameCoverages := re.ReplaceAllString(params.Coverages[0], `-`)

		w.Header().Set("Content-Disposition", fmt.Sprintf("attachment; filename=%s.%s.%s", fileNameCoverages, fileNameDateTime, fileExt))
		w.Header().Set("Content-Type", contentType)

		fileHandle, err := os.Open(masterTempFile)
		if err != nil {
			errMsg := fmt.Sprintf("Error opening raster file: %v", err)
			Info.Printf(errMsg)
			http.Error(w, errMsg, 500)
		}
		defer fileHandle.Close()

		fileInfo, err := fileHandle.Stat()
		if err != nil {
			errMsg := fmt.Sprintf("file stat() failed: %v", err)
			Info.Printf(errMsg)
			http.Error(w, errMsg, 500)
		}
		w.Header().Set("Content-Length", fmt.Sprintf("%d", fileInfo.Size()))

		bytesSent, err := io.Copy(w, fileHandle)
		if err != nil {
			errMsg := fmt.Sprintf("SendFile failed: %v", err)
			Info.Printf(errMsg)
			http.Error(w, errMsg, 500)
		}

		if *verbose {
			Info.Printf("WCS: file_size:%v, bytes_sent:%v\n", fileInfo.Size(), bytesSent)
		}

		return

	default:
		http.Error(w, fmt.Sprintf("%s not recognised.", *params.Request), 400)
	}
}

func serveWPS(ctx context.Context, params utils.WPSParams, conf *utils.Config, reqURL string, w http.ResponseWriter) {

	if params.Request == nil {
		http.Error(w, "Malformed WPS, a Request field needs to be specified", 400)
		return
	}

	switch *params.Request {
	case "GetCapabilities":
		err := utils.ExecuteWriteTemplateFile(w, conf,
			utils.DataDir+"/templates/WPS_GetCapabilities.tpl")
		if err != nil {
			http.Error(w, err.Error(), 500)
		}
	case "DescribeProcess":
		for _, process := range conf.Processes {
			if process.Identifier == *params.Identifier {
				err := utils.ExecuteWriteTemplateFile(w, process,
					utils.DataDir+"/templates/WPS_DescribeProcess.tpl")
				if err != nil {
					http.Error(w, err.Error(), 500)
				}
				break
			}
		}
	case "Execute":
		idx, err := utils.GetProcessIndex(params, conf)
		if err != nil {
			Error.Printf("Requested process not found: %v, %v\n", err, reqURL)
			http.Error(w, fmt.Sprintf("%v: %s", err, reqURL), 400)
			return
		}
		process := conf.Processes[idx]
		if len(process.DataSources) == 0 {
			Error.Printf("No data source specified")
			http.Error(w, "No data source specified", 500)
			return
		}

		if len(params.FeatCol.Features) == 0 {
			Info.Printf("The request does not contain the 'feature' property.\n")
			http.Error(w, "The request does not contain the 'feature' property", 400)
			return
		}

		var feat []byte
		geom := params.FeatCol.Features[0].Geometry
		switch geom := geom.(type) {

		case *geo.Point:
			feat, _ = json.Marshal(&geo.Feature{Type: "Feature", Geometry: geom})

		case *geo.Polygon, *geo.MultiPolygon:
			area := utils.GetArea(geom)
			log.Println("Requested polygon has an area of", area)
			if area == 0.0 || area > process.MaxArea {
				Info.Printf("The requested area %.02f, is too large.\n", area)
				http.Error(w, "The requested area is too large. Please try with a smaller one.", 400)
				return
			}
			feat, _ = json.Marshal(&geo.Feature{Type: "Feature", Geometry: geom})

		default:
			http.Error(w, "Geometry not supported. Only Features containing Polygon or MultiPolygon are available..", 400)
			return
		}

		var result string
		ctx, ctxCancel := context.WithCancel(ctx)
		defer ctxCancel()
		errChan := make(chan error)
		suffix := fmt.Sprintf("_%04d", rand.Intn(1000))

		for ids, dataSource := range process.DataSources {
			log.Printf("WPS: Processing '%v' (%d of %d)", dataSource.DataSource, ids+1, len(process.DataSources))

			startDateTime := time.Time{}
			stStartInput, errStartInput := time.Parse(utils.ISOFormat, *params.StartDateTime)
			if errStartInput != nil {
				if len(*params.StartDateTime) > 0 {
					log.Printf("WPS: invalid input start date '%v' with error '%v'", *params.StartDateTime, errStartInput)
				}
				startDateTimeStr := strings.TrimSpace(dataSource.StartISODate)
				if len(startDateTimeStr) > 0 {
					st, errStart := time.Parse(utils.ISOFormat, startDateTimeStr)
					if errStart != nil {
						log.Printf("WPS: Failed to parse start date '%v' into ISO format with error: %v, defaulting to no start date", startDateTimeStr, errStart)
					} else {
						startDateTime = st
					}
				}
			} else {
				startDateTime = stStartInput
			}

			endDateTime := time.Now().UTC()
			stEndInput, errEndInput := time.Parse(utils.ISOFormat, *params.EndDateTime)
			if errEndInput != nil {
				if len(*params.EndDateTime) > 0 {
					log.Printf("WPS: invalid input end date '%v' with error '%v'", *params.EndDateTime, errEndInput)
				}
				endDateTimeStr := strings.TrimSpace(dataSource.EndISODate)
				if len(endDateTimeStr) > 0 && strings.ToLower(endDateTimeStr) != "now" {
					dt, errEnd := time.Parse(utils.ISOFormat, endDateTimeStr)
					if errEnd != nil {
						log.Printf("WPS: Failed to parse end date '%s' into ISO format with error: %v, defaulting to now()", endDateTimeStr, errEnd)
					} else {
						endDateTime = dt
					}
				}
			} else {
				if !time.Time.IsZero(stEndInput) {
					endDateTime = stEndInput
				}
			}

			geoReq := proc.GeoDrillRequest{Geometry: string(feat),
				CRS:        "EPSG:4326",
				Collection: dataSource.DataSource,
				NameSpaces: dataSource.RGBProducts,
				StartTime:  startDateTime,
				EndTime:    endDateTime,
			}

			dp := proc.InitDrillPipeline(ctx, conf.ServiceConfig.MASAddress, conf.ServiceConfig.WorkerNodes, process.IdentityTol, process.DpTol, errChan)

			if dataSource.BandStrides <= 0 {
				dataSource.BandStrides = 1
			}
			proc := dp.Process(geoReq, suffix, dataSource.MetadataURL, dataSource.BandEval, dataSource.BandStrides)

			select {
			case res := <-proc:
				result += res
			case err := <-errChan:
				Info.Printf("Error in the pipeline: %v\n", err)
				http.Error(w, err.Error(), 500)
				return
			case <-ctx.Done():
				Error.Printf("Context cancelled with message: %v\n", ctx.Err())
				http.Error(w, ctx.Err().Error(), 500)
				return
			}
		}

		err = utils.ExecuteWriteTemplateFile(w, result, utils.DataDir+"/templates/WPS_Execute.tpl")
		if err != nil {
			http.Error(w, err.Error(), 500)
		}

	default:
		http.Error(w, fmt.Sprintf("%s not recognised.", *params.Request), 400)
	}
}

// owsHandler handles every request received on /ows
func generalHandler(conf *utils.Config, w http.ResponseWriter, r *http.Request) {
	w.Header().Set("Access-Control-Allow-Origin", "*")
	Info.Printf("%s\n", r.URL.String())
	ctx := r.Context()

	var query map[string][]string
	var err error
	switch r.Method {
	case "POST":
		query, err = utils.ParsePost(r.Body)
		if err != nil {
			http.Error(w, fmt.Sprintf("Error parsing WPS POST payload: %s", err), 400)
			return
		}

	case "GET":
		query = utils.NormaliseKeys(r.URL.Query())
	}

	if _, fOK := query["service"]; !fOK {
		http.Error(w, fmt.Sprintf("Not a OWS request. Request does not contain a 'service' parameter."), 400)
		return
	}

	switch query["service"][0] {
	case "WMS":
		params, err := utils.WMSParamsChecker(query, reWMSMap)
		if err != nil {
			http.Error(w, fmt.Sprintf("Wrong WMS parameters on URL: %s", err), 400)
			return
		}
		serveWMS(ctx, params, conf, r.URL.String(), w)
	case "WCS":
		params, err := utils.WCSParamsChecker(query, reWCSMap)
		if err != nil {
			http.Error(w, fmt.Sprintf("Wrong WCS parameters on URL: %s", err), 400)
			return
		}
		serveWCS(ctx, params, conf, r.URL.String(), w, query)
	case "WPS":
		params, err := utils.WPSParamsChecker(query, reWPSMap)
		if err != nil {
			http.Error(w, fmt.Sprintf("Wrong WPS parameters on URL: %s", err), 400)
			return
		}
		serveWPS(ctx, params, conf, r.URL.String(), w)
	default:
		http.Error(w, fmt.Sprintf("Not a valid OWS request. URL %s does not contain a valid 'request' parameter.", r.URL.String()), 400)
		return
	}
}

func owsHandler(w http.ResponseWriter, r *http.Request) {
	namespace := "."
	if len(r.URL.Path) > len("/ows/") {
		namespace = r.URL.Path[len("/ows/"):]
	}
	config, ok := configMap[namespace]
	if !ok {
		Info.Printf("Invalid dataset namespace: %v for url: %v\n", namespace, r.URL.Path)
		http.Error(w, fmt.Sprintf("Invalid dataset namespace: %v\n", namespace), 404)
		return
	}
	config.ServiceConfig.NameSpace = namespace
	generalHandler(config, w, r)
}

func main() {
	fs := http.FileServer(http.Dir(utils.DataDir + "/static"))
	http.Handle("/", fs)
	http.HandleFunc("/ows", owsHandler)
	http.HandleFunc("/ows/", owsHandler)
	Info.Printf("GSKY is ready")
	log.Fatal(http.ListenAndServe(fmt.Sprintf("0.0.0.0:%d", *port), nil))
}<|MERGE_RESOLUTION|>--- conflicted
+++ resolved
@@ -43,16 +43,11 @@
 var configMap map[string]*utils.Config
 
 var (
-<<<<<<< HEAD
-	port           = flag.Int("p", 8080, "Server listening port.")
-	validateConfig = flag.Bool("check_conf", false, "Validate server config files.")
-	verbose        = flag.Bool("v", false, "Verbose mode for more server outputs.")
-=======
 	port            = flag.Int("p", 8080, "Server listening port.")
 	serverDataDir   = flag.String("data_dir", utils.DataDir, "Server data directory.")
 	serverConfigDir = flag.String("conf_dir", utils.EtcDir, "Server config directory.")
 	validateConfig  = flag.Bool("check_conf", false, "Validate server config files.")
->>>>>>> 375aafda
+	verbose         = flag.Bool("v", false, "Verbose mode for more server outputs.")
 )
 
 var reWMSMap map[string]*regexp.Regexp
